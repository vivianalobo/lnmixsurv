--- conflicted
+++ resolved
@@ -228,11 +228,7 @@
   
   arma::ivec vec_groups = groups_old;
   arma::vec sd = 1.0 / sqrt(phi);
-<<<<<<< HEAD
-
-=======
-  
->>>>>>> 358191b6
+  
   if(fast_groups) {
     sample_groups_fast(G, y, eta, sd, beta, X, rng_device, vec_groups);
   } else {

--- conflicted
+++ resolved
@@ -2,26 +2,14 @@
 Type: Package
 Title: Bayesian Mixture Log-Normal Survival Model
 Version: 3.1.1
-<<<<<<< HEAD
-Date: 2024-06-06
-=======
 Date: 2024-07-12
->>>>>>> 358191b6
 Authors@R: c(
     person("Viviana das Gra\u00e7as Ribeiro Lobo", email = "viviana@dme.ufrj.br", role = "aut"),
     person("Tha\u00eds Cristina Oliveira da Fonseca", role = "aut"),
     person("Mariane Branco Alves", role = "aut"),
     person("Vitor Capdeville", role = "aut"),
-<<<<<<< HEAD
-    person("Victor Ney", email = "victor.s.ney@gmail.com", role = "cre"))
-Description: Bayesian Survival models via the mixture of Log-Normal distribution extends the well-known survival models
-    and accommodates different behaviour over time and considers higher censored survival times. 
-    The proposal combines mixture distributions Fruhwirth-Schnatter(2006) <doi:10.1007/s11336-009-9121-4>, 
-    and data augmentation techniques Tanner and Wong (1987) <doi:10.1080/01621459.1987.10478458>.
-=======
     person("Victor Hugo Soares Ney", email = "victor.s.ney@gmail.com", role = "cre"))
 Description: Bayesian Survival models via the mixture of Log-Normal distribution extends the well-known survival models and accommodates different behaviour over time and considers higher censored survival times. The proposal combines mixture distributions Fruhwirth-Schnatter(2006) <doi:10.1007/s11336-009-9121-4>, and data augmentation techniques Tanner and Wong (1987) <doi:10.1080/01621459.1987.10478458>.
->>>>>>> 358191b6
 License: GPL (>= 3)
 Imports: 
     stats,
